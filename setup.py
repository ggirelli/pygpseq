"""A setuptools based setup module.

See:
https://packaging.python.org/en/latest/distributing.html
https://github.com/pypa/sampleproject
"""

# Always prefer setuptools over distutils
from setuptools import setup, find_packages

# To use a consistent encoding
from codecs import open
import os

here = os.path.abspath(os.path.dirname(__file__))
bindir = os.path.join(here, "bin/")

# Get the long description from the README file
with open(os.path.join(here, 'README.md'), encoding='utf-8') as f:
	long_description = f.read()

setup(name='pygpseq',
	version='3.3.5',
	description='A GPSeq image analysis package',
	long_description=long_description,
	long_description_content_type='text/markdown',
	url='https://github.com/ggirelli/gpseq-img-py',
	author='Gabriele Girelli',
	author_email='gabriele.girelli@scilifelab.se',
	license='MIT',
	classifiers=[
		'Development Status :: 5 - Production/Stable',
		'Intended Audience :: Science/Research',
		'Topic :: Scientific/Engineering :: Bio-Informatics',
		'License :: OSI Approved :: MIT License',
		'Programming Language :: Python :: 3 :: Only',
	],
	keywords='microscopy image analysis bioimaging biology cell DNA',
	packages=find_packages(),
	install_requires=[
		'ggc>=0.0.3',
		'czifile>=0.1.5',
		'cython',
<<<<<<< HEAD
		'jinja2>=2.10.1',
=======
		'jinja2==2.11.3',
>>>>>>> 07986817
		'joblib==0.11',
		'matplotlib==2.2.2',
		'nd2reader>=3.1.0',
		'numpy>=1.14.2',
		'pandas>=0.22.0',
		'scipy>=1.0.0',
		'scikit-image>=0.14.0',
		'seaborn>=0.9.0',
		'tifffile>=0.15.1',
		'tqdm>=4.23.4',
		'weasyprint>=0.42.2'],
	package_data={
		'pygpseq': ['static/*']
	},
	scripts=[
		'bin/czi_to_tiff', 'bin/nd2_to_tiff',
		'bin/gpseq_anim', 'bin/gpseq_fromfish', 'bin/gpseq_fromfish_merge',
		'bin/tiff_auto3dseg', 'bin/tiff_findoof',
		'bin/tiff_split', 'bin/tiff_desplit', 'bin/tiffcu'
	],
	test_suite="nose.collector",
	tests_require=["nose"],
)<|MERGE_RESOLUTION|>--- conflicted
+++ resolved
@@ -41,11 +41,7 @@
 		'ggc>=0.0.3',
 		'czifile>=0.1.5',
 		'cython',
-<<<<<<< HEAD
-		'jinja2>=2.10.1',
-=======
 		'jinja2==2.11.3',
->>>>>>> 07986817
 		'joblib==0.11',
 		'matplotlib==2.2.2',
 		'nd2reader>=3.1.0',
