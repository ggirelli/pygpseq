--- conflicted
+++ resolved
@@ -1,9 +1,4 @@
-<<<<<<< HEAD
-pyGPSeq v3.1.0
-=======
 pyGPSeq v3.0.3
->>>>>>> e6ec4f5b
-=======================
 
 A Python3 package that provides tools to analyze images of GPSeq samples.
 
